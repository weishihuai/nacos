/*
 * Copyright 1999-2018 Alibaba Group Holding Ltd.
 *
 * Licensed under the Apache License, Version 2.0 (the "License");
 * you may not use this file except in compliance with the License.
 * You may obtain a copy of the License at
 *
 *      http://www.apache.org/licenses/LICENSE-2.0
 *
 * Unless required by applicable law or agreed to in writing, software
 * distributed under the License is distributed on an "AS IS" BASIS,
 * WITHOUT WARRANTIES OR CONDITIONS OF ANY KIND, either express or implied.
 * See the License for the specific language governing permissions and
 * limitations under the License.
 */

package com.alibaba.nacos.client.naming.core;

import com.alibaba.nacos.api.PropertyKeyConst;
import com.alibaba.nacos.api.exception.NacosException;
import com.alibaba.nacos.client.naming.cache.ServiceInfoHolder;
import com.alibaba.nacos.common.lifecycle.Closeable;
import com.alibaba.nacos.common.utils.IoUtils;
import com.alibaba.nacos.common.utils.JacksonUtils;
import com.alibaba.nacos.common.utils.StringUtils;
import com.alibaba.nacos.common.utils.ThreadUtils;

import java.net.DatagramPacket;
import java.net.DatagramSocket;
import java.net.InetSocketAddress;
import java.nio.charset.Charset;
import java.util.concurrent.ScheduledExecutorService;
import java.util.concurrent.ScheduledThreadPoolExecutor;
import java.util.concurrent.ThreadFactory;

import static com.alibaba.nacos.client.utils.LogUtils.NAMING_LOGGER;

/**
 * Push receiver.
 *
 * @author xuanyin
 */
public class PushReceiver implements Runnable, Closeable {
    
    private static final Charset UTF_8 = Charset.forName("UTF-8");
    
    private static final int UDP_MSS = 64 * 1024;
    
    private ScheduledExecutorService executorService;
    
    private DatagramSocket udpSocket;
    
    private ServiceInfoHolder serviceInfoHolder;
    
    private volatile boolean closed = false;
    
<<<<<<< HEAD
    public PushReceiver(ServiceInfoHolder serviceInfoHolder) {
        try {
            this.serviceInfoHolder = serviceInfoHolder;
            this.udpSocket = new DatagramSocket();
=======
    public static String getPushReceiverUdpPort() {
        return System.getenv(PropertyKeyConst.PUSH_RECEIVER_UDP_PORT);
    }
    
    public PushReceiver(HostReactor hostReactor) {
        try {
            this.hostReactor = hostReactor;
            String udpPort = getPushReceiverUdpPort();
            if (StringUtils.isEmpty(udpPort)) {
                this.udpSocket = new DatagramSocket();
            } else {
                this.udpSocket = new DatagramSocket(new InetSocketAddress(Integer.parseInt(udpPort)));
            }
>>>>>>> 5fa05aef
            this.executorService = new ScheduledThreadPoolExecutor(1, new ThreadFactory() {
                @Override
                public Thread newThread(Runnable r) {
                    Thread thread = new Thread(r);
                    thread.setDaemon(true);
                    thread.setName("com.alibaba.nacos.naming.push.receiver");
                    return thread;
                }
            });
            
            this.executorService.execute(this);
        } catch (Exception e) {
            NAMING_LOGGER.error("[NA] init udp socket failed", e);
        }
    }
    
    @Override
    public void run() {
        while (!closed) {
            try {
                
                // byte[] is initialized with 0 full filled by default
                byte[] buffer = new byte[UDP_MSS];
                DatagramPacket packet = new DatagramPacket(buffer, buffer.length);
                
                udpSocket.receive(packet);
                
                String json = new String(IoUtils.tryDecompress(packet.getData()), UTF_8).trim();
                NAMING_LOGGER.info("received push data: " + json + " from " + packet.getAddress().toString());
                
                PushPacket pushPacket = JacksonUtils.toObj(json, PushPacket.class);
                String ack;
                if ("dom".equals(pushPacket.type) || "service".equals(pushPacket.type)) {
                    serviceInfoHolder.processServiceInfo(pushPacket.data);
                    
                    // send ack to server
                    ack = "{\"type\": \"push-ack\"" + ", \"lastRefTime\":\"" + pushPacket.lastRefTime + "\", \"data\":"
                            + "\"\"}";
                } else if ("dump".equals(pushPacket.type)) {
                    // dump data to server
                    ack = "{\"type\": \"dump-ack\"" + ", \"lastRefTime\": \"" + pushPacket.lastRefTime + "\", \"data\":"
                            + "\"" + StringUtils.escapeJavaScript(JacksonUtils.toJson(serviceInfoHolder.getServiceInfoMap()))
                            + "\"}";
                } else {
                    // do nothing send ack only
                    ack = "{\"type\": \"unknown-ack\"" + ", \"lastRefTime\":\"" + pushPacket.lastRefTime
                            + "\", \"data\":" + "\"\"}";
                }
                
                udpSocket.send(new DatagramPacket(ack.getBytes(UTF_8), ack.getBytes(UTF_8).length,
                        packet.getSocketAddress()));
            } catch (Exception e) {
                if (closed) {
                    return;
                }
                NAMING_LOGGER.error("[NA] error while receiving push data", e);
            }
        }
    }
    
    @Override
    public void shutdown() throws NacosException {
        String className = this.getClass().getName();
        NAMING_LOGGER.info("{} do shutdown begin", className);
        ThreadUtils.shutdownThreadPool(executorService, NAMING_LOGGER);
        closed = true;
        udpSocket.close();
        NAMING_LOGGER.info("{} do shutdown stop", className);
    }
    
    public static class PushPacket {
        
        public String type;
        
        public long lastRefTime;
        
        public String data;
    }
    
    public int getUdpPort() {
        return this.udpSocket.getLocalPort();
    }
}<|MERGE_RESOLUTION|>--- conflicted
+++ resolved
@@ -54,26 +54,19 @@
     
     private volatile boolean closed = false;
     
-<<<<<<< HEAD
-    public PushReceiver(ServiceInfoHolder serviceInfoHolder) {
-        try {
-            this.serviceInfoHolder = serviceInfoHolder;
-            this.udpSocket = new DatagramSocket();
-=======
     public static String getPushReceiverUdpPort() {
         return System.getenv(PropertyKeyConst.PUSH_RECEIVER_UDP_PORT);
     }
     
-    public PushReceiver(HostReactor hostReactor) {
+    public PushReceiver(ServiceInfoHolder serviceInfoHolder) {
         try {
-            this.hostReactor = hostReactor;
+            this.serviceInfoHolder = serviceInfoHolder;
             String udpPort = getPushReceiverUdpPort();
             if (StringUtils.isEmpty(udpPort)) {
                 this.udpSocket = new DatagramSocket();
             } else {
                 this.udpSocket = new DatagramSocket(new InetSocketAddress(Integer.parseInt(udpPort)));
             }
->>>>>>> 5fa05aef
             this.executorService = new ScheduledThreadPoolExecutor(1, new ThreadFactory() {
                 @Override
                 public Thread newThread(Runnable r) {
