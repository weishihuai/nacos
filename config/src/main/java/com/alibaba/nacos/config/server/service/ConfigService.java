--- conflicted
+++ resolved
@@ -192,13 +192,8 @@
         }
 
         try {
-<<<<<<< HEAD
-            final String md5 = MD5.getInstance().getMD5String(content);
+            final String md5 = Md5Utils.getMD5(content, Constants.ENCODE);
             if (!STANDALONE_MODE || PropertyUtil.isUseMysql()) {
-=======
-            final String md5 = Md5Utils.getMD5(content, Constants.ENCODE);
-            if (!STANDALONE_MODE || PropertyUtil.isStandaloneUseMysql()) {
->>>>>>> 74e34ea5
                 String loacalMd5 = DiskUtil.getLocalConfigMd5(dataId, group, tenant);
                 if (md5.equals(loacalMd5)) {
                     dumpLog.warn(
