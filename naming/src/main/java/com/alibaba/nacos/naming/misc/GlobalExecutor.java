/*
 * Copyright 1999-2018 Alibaba Group Holding Ltd.
 *
 * Licensed under the Apache License, Version 2.0 (the "License");
 * you may not use this file except in compliance with the License.
 * You may obtain a copy of the License at
 *
 *      http://www.apache.org/licenses/LICENSE-2.0
 *
 * Unless required by applicable law or agreed to in writing, software
 * distributed under the License is distributed on an "AS IS" BASIS,
 * WITHOUT WARRANTIES OR CONDITIONS OF ANY KIND, either express or implied.
 * See the License for the specific language governing permissions and
 * limitations under the License.
 */

package com.alibaba.nacos.naming.misc;

import com.alibaba.nacos.common.executor.ExecutorFactory;
import com.alibaba.nacos.common.executor.NameThreadFactory;
import com.alibaba.nacos.core.utils.ClassUtils;
import com.alibaba.nacos.naming.NamingApp;

import java.util.Collection;
import java.util.List;
import java.util.concurrent.Callable;
import java.util.concurrent.ExecutorService;
import java.util.concurrent.Future;
import java.util.concurrent.ScheduledExecutorService;
import java.util.concurrent.ScheduledFuture;
import java.util.concurrent.TimeUnit;

/**
 * Global executor for naming.
 *
 * @author nacos
 */
@SuppressWarnings({"checkstyle:indentation", "PMD.ThreadPoolCreationRule"})
public class GlobalExecutor {
    
    public static final long HEARTBEAT_INTERVAL_MS = TimeUnit.SECONDS.toMillis(5L);
    
    public static final long LEADER_TIMEOUT_MS = TimeUnit.SECONDS.toMillis(15L);
    
    public static final long RANDOM_MS = TimeUnit.SECONDS.toMillis(5L);
    
    public static final long TICK_PERIOD_MS = TimeUnit.MILLISECONDS.toMillis(500L);
    
    private static final long SERVER_STATUS_UPDATE_PERIOD = TimeUnit.SECONDS.toMillis(5);
    
    public static final int DEFAULT_THREAD_COUNT =
            Runtime.getRuntime().availableProcessors() <= 1 ? 1 : Runtime.getRuntime().availableProcessors() / 2;
    
    private static final ScheduledExecutorService NAMING_TIMER_EXECUTOR = ExecutorFactory.Managed
            .newScheduledExecutorService(ClassUtils.getCanonicalName(NamingApp.class),
                    Runtime.getRuntime().availableProcessors() * 2,
                    new NameThreadFactory("com.alibaba.nacos.naming.timer"));
    
    private static final ScheduledExecutorService SERVER_STATUS_EXECUTOR = ExecutorFactory.Managed
            .newSingleScheduledExecutorService(ClassUtils.getCanonicalName(NamingApp.class),
                    new NameThreadFactory("com.alibaba.nacos.naming.status.worker"));
    
    private static final ScheduledExecutorService SERVICE_SYNCHRONIZATION_EXECUTOR = ExecutorFactory.Managed
            .newSingleScheduledExecutorService(ClassUtils.getCanonicalName(NamingApp.class),
                    new NameThreadFactory("com.alibaba.nacos.naming.service.worker"));
    
    public static final ScheduledExecutorService SERVICE_UPDATE_MANAGER_EXECUTOR = ExecutorFactory.Managed
            .newSingleScheduledExecutorService(ClassUtils.getCanonicalName(NamingApp.class),
                    new NameThreadFactory("com.alibaba.nacos.naming.service.update.processor"));
    
    /**
     * thread pool that processes getting service detail from other server asynchronously.
     */
    private static final ExecutorService SERVICE_UPDATE_EXECUTOR = ExecutorFactory.Managed
            .newFixedExecutorService(ClassUtils.getCanonicalName(NamingApp.class), 2,
                    new NameThreadFactory("com.alibaba.nacos.naming.service.update.http.handler"));
    
    private static final ScheduledExecutorService EMPTY_SERVICE_AUTO_CLEAN_EXECUTOR = ExecutorFactory.Managed
            .newSingleScheduledExecutorService(ClassUtils.getCanonicalName(NamingApp.class),
                    new NameThreadFactory("com.alibaba.nacos.naming.service.empty.auto-clean"));
    
    private static final ScheduledExecutorService DISTRO_NOTIFY_EXECUTOR = ExecutorFactory.Managed
            .newSingleScheduledExecutorService(ClassUtils.getCanonicalName(NamingApp.class),
                    new NameThreadFactory("com.alibaba.nacos.naming.distro.notifier"));
    
    private static final ScheduledExecutorService NAMING_HEALTH_CHECK_EXECUTOR = ExecutorFactory.Managed
            .newSingleScheduledExecutorService(ClassUtils.getCanonicalName(NamingApp.class),
                    new NameThreadFactory("com.alibaba.nacos.naming.health-check.notifier"));
    
    private static final ExecutorService MYSQL_CHECK_EXECUTOR = ExecutorFactory.Managed
            .newFixedExecutorService(ClassUtils.getCanonicalName(NamingApp.class), DEFAULT_THREAD_COUNT,
                    new NameThreadFactory("com.alibaba.nacos.naming.mysql.checker"));
    
    private static final ScheduledExecutorService TCP_SUPER_SENSE_EXECUTOR = ExecutorFactory.Managed
            .newScheduledExecutorService(ClassUtils.getCanonicalName(NamingApp.class), DEFAULT_THREAD_COUNT,
                    new NameThreadFactory("com.alibaba.nacos.naming.supersense.checker"));
    
    private static final ScheduledExecutorService TCP_CHECK_EXECUTOR = ExecutorFactory.Managed
            .newSingleScheduledExecutorService(ClassUtils.getCanonicalName(NamingApp.class),
                    new NameThreadFactory("com.alibaba.nacos.naming.tcp.check.worker"));
    
    private static final ScheduledExecutorService NAMING_HEALTH_EXECUTOR = ExecutorFactory.Managed
            .newScheduledExecutorService(ClassUtils.getCanonicalName(NamingApp.class), DEFAULT_THREAD_COUNT,
                    new NameThreadFactory("com.alibaba.nacos.naming.health"));
    
    private static final ScheduledExecutorService RETRANSMITTER_EXECUTOR = ExecutorFactory.Managed
            .newSingleScheduledExecutorService(ClassUtils.getCanonicalName(NamingApp.class),
                    new NameThreadFactory("com.alibaba.nacos.naming.push.retransmitter"));
    
    private static final ScheduledExecutorService UDP_SENDER_EXECUTOR = ExecutorFactory.Managed
            .newSingleScheduledExecutorService(ClassUtils.getCanonicalName(NamingApp.class),
                    new NameThreadFactory("com.alibaba.nacos.naming.push.udpSender"));
    
    private static final ScheduledExecutorService SERVER_PERFORMANCE_EXECUTOR = ExecutorFactory.Managed
            .newSingleScheduledExecutorService(ClassUtils.getCanonicalName(NamingApp.class),
                    new NameThreadFactory("com.alibaba.nacos.naming.nacos-server-performance"));
    
<<<<<<< HEAD
    private static final ScheduledExecutorService EXPIRED_CLIENT_CLEANER_EXECUTOR = ExecutorFactory.Managed
            .newSingleScheduledExecutorService(ClassUtils.getCanonicalName(NamingApp.class),
                    new NameThreadFactory("com.alibaba.nacos.naming.remote-connection-manager"));
    
    public static void registerMasterElection(Runnable runnable) {
        NAMING_TIMER_EXECUTOR.scheduleAtFixedRate(runnable, 0, TICK_PERIOD_MS, TimeUnit.MILLISECONDS);
=======
    public static ScheduledFuture registerMasterElection(Runnable runnable) {
        return NAMING_TIMER_EXECUTOR.scheduleAtFixedRate(runnable, 0, TICK_PERIOD_MS, TimeUnit.MILLISECONDS);
>>>>>>> 6ddfa3e9
    }
    
    public static void registerServerInfoUpdater(Runnable runnable) {
        NAMING_TIMER_EXECUTOR.scheduleAtFixedRate(runnable, 0, 2, TimeUnit.SECONDS);
    }
    
    public static void registerServerStatusReporter(Runnable runnable, long delay) {
        SERVER_STATUS_EXECUTOR.schedule(runnable, delay, TimeUnit.MILLISECONDS);
    }
    
    public static void registerServerStatusUpdater(Runnable runnable) {
        NAMING_TIMER_EXECUTOR.scheduleAtFixedRate(runnable, 0, SERVER_STATUS_UPDATE_PERIOD, TimeUnit.MILLISECONDS);
    }
    
    public static ScheduledFuture registerHeartbeat(Runnable runnable) {
        return NAMING_TIMER_EXECUTOR.scheduleWithFixedDelay(runnable, 0, TICK_PERIOD_MS, TimeUnit.MILLISECONDS);
    }
    
    public static void scheduleMcpPushTask(Runnable runnable, long initialDelay, long period) {
        NAMING_TIMER_EXECUTOR.scheduleAtFixedRate(runnable, initialDelay, period, TimeUnit.MILLISECONDS);
    }
    
    public static void submitClusterVersionJudge(Runnable runnable, long delay) {
        NAMING_TIMER_EXECUTOR.schedule(runnable, delay, TimeUnit.MILLISECONDS);
    }

    public static void submitDistroNotifyTask(Runnable runnable) {
        DISTRO_NOTIFY_EXECUTOR.submit(runnable);
    }
    
    public static void submitServiceUpdate(Runnable runnable) {
        SERVICE_UPDATE_EXECUTOR.execute(runnable);
    }
    
    public static void scheduleServiceAutoClean(Runnable runnable, long initialDelay, long period) {
        EMPTY_SERVICE_AUTO_CLEAN_EXECUTOR.scheduleAtFixedRate(runnable, initialDelay, period, TimeUnit.MILLISECONDS);
    }
    
    public static void submitServiceUpdateManager(Runnable runnable) {
        SERVICE_UPDATE_MANAGER_EXECUTOR.submit(runnable);
    }
    
    public static void scheduleServiceReporter(Runnable command, long delay, TimeUnit unit) {
        SERVICE_SYNCHRONIZATION_EXECUTOR.schedule(command, delay, unit);
    }
    
    public static void scheduleNamingHealthCheck(Runnable command, long delay, TimeUnit unit) {
        NAMING_HEALTH_CHECK_EXECUTOR.schedule(command, delay, unit);
    }
    
    public static void executeMysqlCheckTask(Runnable runnable) {
        MYSQL_CHECK_EXECUTOR.execute(runnable);
    }
    
    public static void submitTcpCheck(Runnable runnable) {
        TCP_CHECK_EXECUTOR.submit(runnable);
    }
    
    public static <T> List<Future<T>> invokeAllTcpSuperSenseTask(Collection<? extends Callable<T>> tasks)
            throws InterruptedException {
        return TCP_SUPER_SENSE_EXECUTOR.invokeAll(tasks);
    }
    
    public static void executeTcpSuperSense(Runnable runnable) {
        TCP_SUPER_SENSE_EXECUTOR.execute(runnable);
    }
    
    public static void scheduleTcpSuperSenseTask(Runnable runnable, long delay, TimeUnit unit) {
        TCP_SUPER_SENSE_EXECUTOR.schedule(runnable, delay, unit);
    }
    
    public static ScheduledFuture<?> scheduleNamingHealth(Runnable command, long delay, TimeUnit unit) {
        return NAMING_HEALTH_EXECUTOR.schedule(command, delay, unit);
    }
    
    public static ScheduledFuture<?> scheduleNamingHealth(Runnable command, long initialDelay, long delay,
            TimeUnit unit) {
        return NAMING_HEALTH_EXECUTOR.scheduleWithFixedDelay(command, initialDelay, delay, unit);
    }
    
    public static void scheduleRetransmitter(Runnable runnable, long initialDelay, long delay, TimeUnit unit) {
        RETRANSMITTER_EXECUTOR.scheduleWithFixedDelay(runnable, initialDelay, delay, unit);
    }
    
    public static void scheduleRetransmitter(Runnable runnable, long delay, TimeUnit unit) {
        RETRANSMITTER_EXECUTOR.schedule(runnable, delay, unit);
    }
    
    public static ScheduledFuture<?> scheduleUdpSender(Runnable runnable, long delay, TimeUnit unit) {
        return UDP_SENDER_EXECUTOR.schedule(runnable, delay, unit);
    }
    
    public static void schedulePerformanceLogger(Runnable runnable, long initialDelay, long delay, TimeUnit unit) {
        SERVER_PERFORMANCE_EXECUTOR.scheduleWithFixedDelay(runnable, initialDelay, delay, unit);
    }
    
    public static void scheduleExpiredClientCleaner(Runnable runnable, long initialDelay, long delay, TimeUnit unit) {
        EXPIRED_CLIENT_CLEANER_EXECUTOR.scheduleWithFixedDelay(runnable, initialDelay, delay, unit);
    }
}<|MERGE_RESOLUTION|>--- conflicted
+++ resolved
@@ -115,17 +115,12 @@
             .newSingleScheduledExecutorService(ClassUtils.getCanonicalName(NamingApp.class),
                     new NameThreadFactory("com.alibaba.nacos.naming.nacos-server-performance"));
     
-<<<<<<< HEAD
     private static final ScheduledExecutorService EXPIRED_CLIENT_CLEANER_EXECUTOR = ExecutorFactory.Managed
             .newSingleScheduledExecutorService(ClassUtils.getCanonicalName(NamingApp.class),
                     new NameThreadFactory("com.alibaba.nacos.naming.remote-connection-manager"));
     
-    public static void registerMasterElection(Runnable runnable) {
-        NAMING_TIMER_EXECUTOR.scheduleAtFixedRate(runnable, 0, TICK_PERIOD_MS, TimeUnit.MILLISECONDS);
-=======
     public static ScheduledFuture registerMasterElection(Runnable runnable) {
         return NAMING_TIMER_EXECUTOR.scheduleAtFixedRate(runnable, 0, TICK_PERIOD_MS, TimeUnit.MILLISECONDS);
->>>>>>> 6ddfa3e9
     }
     
     public static void registerServerInfoUpdater(Runnable runnable) {
