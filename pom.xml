<?xml version="1.0" encoding="UTF-8"?>
<!--
  Copyright 1999-2018 Alibaba Group Holding Ltd.
  Licensed under the Apache License, Version 2.0 (the "License");
  you may not use this file except in compliance with the License.
  You may obtain a copy of the License at

       http://www.apache.org/licenses/LICENSE-2.0

  Unless required by applicable law or agreed to in writing, software
  distributed under the License is distributed on an "AS IS" BASIS,
  WITHOUT WARRANTIES OR CONDITIONS OF ANY KIND, either express or implied.
  See the License for the specific language governing permissions and
  limitations under the License.
 -->
<project xmlns="http://maven.apache.org/POM/4.0.0"
         xmlns:xsi="http://www.w3.org/2001/XMLSchema-instance"
         xsi:schemaLocation="http://maven.apache.org/POM/4.0.0 http://maven.apache.org/xsd/maven-4.0.0.xsd">

    <modelVersion>4.0.0</modelVersion>
    <inceptionYear>2018</inceptionYear>
    <groupId>com.alibaba.nacos</groupId>
    <artifactId>nacos-all</artifactId>
<<<<<<< HEAD
    <version>0.4.0-raft-SNAPSHOT</version>
=======
    <version>0.3.0</version>
>>>>>>> ebb5cddd
    <packaging>pom</packaging>

    <name>Alibaba NACOS ${project.version}</name>
    <description>Top Nacos project pom.xml file</description>
    <url>http://nacos.io</url>
    <prerequisites>
        <maven>3.2.5</maven>
    </prerequisites>


    <scm>
        <url>git@github.com:alibaba/nacos.git</url>
        <connection>scm:git@github.com:alibaba/nacos.git</connection>
        <developerConnection>scm:git@github.com:alibaba/nacos.git</developerConnection>
<<<<<<< HEAD
        <tag>nacos-all-0.4.0-raft-SNAPSHOT</tag>
=======
        <tag>nacos-all-0.3.0</tag>
>>>>>>> ebb5cddd
    </scm>

    <mailingLists>
        <mailingList>
            <name>Development List</name>
            <subscribe>dev-nacos+subscribe@googlegroups.com</subscribe>
            <unsubscribe>dev-nacos+unsubscribe@googlegroups.com</unsubscribe>
            <post>dev-nacos@googlegroups.com</post>
        </mailingList>
        <mailingList>
            <name>User List</name>
            <subscribe>users-nacos+subscribe@googlegroups.com</subscribe>
            <unsubscribe>users-nacos+unsubscribe@googlegroups.com</unsubscribe>
            <post>users-nacos@googlegroups.com</post>
        </mailingList>
        <mailingList>
            <name>Commits List</name>
            <subscribe>commits-nacos+subscribe@googlegroups.com</subscribe>
            <unsubscribe>commits-nacos+unsubscribe@googlegroups.com</unsubscribe>
            <post>commits-nacos@googlegroups.com</post>
        </mailingList>
    </mailingLists>

    <developers>
        <developer>
            <id>Alibaba Nacos</id>
            <name>Nacos</name>
            <url>http://nacos.io</url>
            <email>nacos_dev@linux.alibaba.com</email>
        </developer>
    </developers>

    <licenses>
        <license>
            <name>Apache License, Version 2.0</name>
            <url>http://www.apache.org/licenses/LICENSE-2.0</url>
            <distribution>repo</distribution>
        </license>
    </licenses>

    <organization>
        <name>Alibaba Group</name>
        <url>https://github.com/alibaba</url>
    </organization>

    <issueManagement>
        <system>github</system>
        <url>https://github.com/alibaba/nacos/issues</url>
    </issueManagement>

    <properties>
        <project.build.sourceEncoding>UTF-8</project.build.sourceEncoding>
        <project.reporting.outputEncoding>UTF-8</project.reporting.outputEncoding>
        <!-- Maven properties -->
        <maven.test.skip>false</maven.test.skip>
        <maven.javadoc.skip>true</maven.javadoc.skip>
        <!-- Compiler settings properties -->
        <maven.compiler.source>1.6</maven.compiler.source>
        <maven.compiler.target>1.6</maven.compiler.target>
        <sonar.java.coveragePlugin>jacoco</sonar.java.coveragePlugin>
        <!-- Exclude all generated code -->
        <sonar.jacoco.itReportPath>${project.basedir}/../test/target/jacoco-it.exec</sonar.jacoco.itReportPath>
        <sonar.exclusions>file:**/generated-sources/**,**/test/**</sonar.exclusions>
    </properties>
    <!-- == -->
    <!-- =========================================================Build plugins================================================ -->
    <!-- == -->
    <build>
        <plugins>
            <plugin>
                <groupId>org.codehaus.mojo</groupId>
                <artifactId>versions-maven-plugin</artifactId>
                <version>2.2</version>
            </plugin>
            <plugin>
                <groupId>com.github.vongosling</groupId>
                <artifactId>dependency-mediator-maven-plugin</artifactId>
                <version>1.0.2</version>
            </plugin>
            <plugin>
                <groupId>org.codehaus.mojo</groupId>
                <artifactId>clirr-maven-plugin</artifactId>
                <version>2.7</version>
            </plugin>
            <plugin>
                <artifactId>maven-enforcer-plugin</artifactId>
                <version>1.4.1</version>
                <executions>
                    <execution>
                        <id>enforce-ban-circular-dependencies</id>
                        <goals>
                            <goal>enforce</goal>
                        </goals>
                    </execution>
                </executions>
                <configuration>
                    <rules>
                        <banCircularDependencies/>
                    </rules>
                    <fail>true</fail>
                </configuration>
                <dependencies>
                    <dependency>
                        <groupId>org.codehaus.mojo</groupId>
                        <artifactId>extra-enforcer-rules</artifactId>
                        <version>1.0-beta-4</version>
                    </dependency>
                </dependencies>
            </plugin>
            <plugin>
                <artifactId>maven-compiler-plugin</artifactId>
                <version>3.5.1</version>
                <configuration>
                    <source>${maven.compiler.source}</source>
                    <target>${maven.compiler.target}</target>
                    <compilerVersion>${maven.compiler.source}</compilerVersion>
                    <showDeprecation>true</showDeprecation>
                    <showWarnings>true</showWarnings>
                </configuration>
            </plugin>
            <plugin>
                <artifactId>maven-javadoc-plugin</artifactId>
                <version>2.10.4</version>
                <configuration>
                    <charset>UTF-8</charset>
                </configuration>
                <executions>
                    <execution>
                        <id>attach-javadocs</id>
                        <goals>
                            <goal>jar</goal>
                        </goals>
                    </execution>
                </executions>
            </plugin>
            <plugin>
                <artifactId>maven-source-plugin</artifactId>
                <version>3.0.1</version>
                <executions>
                    <execution>
                        <id>attach-sources</id>
                        <goals>
                            <goal>jar</goal>
                        </goals>
                    </execution>
                </executions>
            </plugin>
            <!--<plugin>-->
                <!--<groupId>org.apache.maven.plugins</groupId>-->
                <!--<artifactId>maven-pmd-plugin</artifactId>-->
                <!--<version>3.8</version>-->
                <!--<configuration>-->
                    <!--<rulesets>-->
                        <!--<ruleset>rulesets/java/ali-comment.xml</ruleset>-->
                        <!--<ruleset>rulesets/java/ali-concurrent.xml</ruleset>-->
                        <!--<ruleset>rulesets/java/ali-constant.xml</ruleset>-->
                        <!--<ruleset>rulesets/java/ali-exception.xml</ruleset>-->
                        <!--<ruleset>rulesets/java/ali-flowcontrol.xml</ruleset>-->
                        <!--<ruleset>rulesets/java/ali-naming.xml</ruleset>-->
                        <!--<ruleset>rulesets/java/ali-oop.xml</ruleset>-->
                        <!--<ruleset>rulesets/java/ali-orm.xml</ruleset>-->
                        <!--<ruleset>rulesets/java/ali-other.xml</ruleset>-->
                        <!--<ruleset>rulesets/java/ali-set.xml</ruleset>-->
                    <!--</rulesets>-->
                    <!--<printFailingErrors>true</printFailingErrors>-->
                <!--</configuration>-->
                <!--<executions>-->
                    <!--<execution>-->
                        <!--<goals>-->
                            <!--<goal>check</goal>-->
                        <!--</goals>-->
                    <!--</execution>-->
                <!--</executions>-->
                <!--<dependencies>-->
                    <!--<dependency>-->
                        <!--<groupId>com.alibaba.p3c</groupId>-->
                        <!--<artifactId>p3c-pmd</artifactId>-->
                        <!--<version>1.3.0</version>-->
                    <!--</dependency>-->
                <!--</dependencies>-->
            <!--</plugin>-->
            <plugin>
                <groupId>org.apache.rat</groupId>
                <artifactId>apache-rat-plugin</artifactId>
                <version>0.12</version>

                <configuration>

                    <excludes>
                        <exclude>.travis.yml</exclude>
                        <exclude>CONTRIBUTING.md</exclude>
                        <exclude>CHANGELOG.md</exclude>
                        <exclude>style/codeStyle.md</exclude>
                        <exclude>REPORTING-BUGS.md</exclude>
                        <exclude>README.md</exclude>
                        <exclude>.github/*</exclude>
                        <exclude>.github/ISSUE_TEMPLATE/bug_report.md</exclude>
                        <exclude>.github/ISSUE_TEMPLATE/feature_request.md</exclude>
                        <exclude>src/main/resources/*/*/*</exclude>
                        <exclude>src/main/resources/*/*</exclude>
                        <exclude>src/main/resources/*</exclude>
                        <exclude>src/test/resources/*</exclude>
                        <exclude>src/main/resources/static/**/*.js</exclude>
                        <exclude>src/main/resources/**/*.svg</exclude>
                        <exclude>src/main/resources/static/public/css/console1412.css</exclude>
                        <exclude>src/main/resources/static/public/js/vs/editor/editor.main.css</exclude>
                        <exclude>bin/*</exclude>
                        <exclude>conf/*</exclude>
                        <exclude>derby.log</exclude>
                    </excludes>
                </configuration>
            </plugin>
            <plugin>
                <artifactId>maven-resources-plugin</artifactId>
                <version>3.0.2</version>
                <configuration>
                    <!-- We are not suppose to setup the customer resources here -->
                    <encoding>${project.build.sourceEncoding}</encoding>
                </configuration>
            </plugin>
            <plugin>
                <groupId>org.eluder.coveralls</groupId>
                <artifactId>coveralls-maven-plugin</artifactId>
                <version>4.3.0</version>
            </plugin>
            <plugin>
                <groupId>org.jacoco</groupId>
                <artifactId>jacoco-maven-plugin</artifactId>
                <version>0.7.8</version>
                <executions>
                    <execution>
                        <id>default-prepare-agent</id>
                        <goals>
                            <goal>prepare-agent</goal>
                        </goals>
                        <configuration>
                            <destFile>${project.build.directory}/jacoco.exec</destFile>
                        </configuration>
                    </execution>
                    <execution>
                        <id>default-prepare-agent-integration</id>
                        <phase>pre-integration-test</phase>
                        <goals>
                            <goal>prepare-agent-integration</goal>
                        </goals>
                        <configuration>
                            <destFile>${project.build.directory}/jacoco-it.exec</destFile>
                            <propertyName>failsafeArgLine</propertyName>
                        </configuration>
                    </execution>
                    <execution>
                        <id>default-report</id>
                        <goals>
                            <goal>report</goal>
                        </goals>
                    </execution>
                    <execution>
                        <id>default-report-integration</id>
                        <goals>
                            <goal>report-integration</goal>
                        </goals>
                    </execution>
                </executions>
            </plugin>
            <plugin>
                <artifactId>maven-surefire-plugin</artifactId>
                <version>2.19.1</version>
                <configuration>
                    <forkCount>1</forkCount>
                    <reuseForks>true</reuseForks>
                </configuration>
            </plugin>
            <plugin>
                <groupId>org.codehaus.mojo</groupId>
                <artifactId>findbugs-maven-plugin</artifactId>
                <version>3.0.4</version>
            </plugin>
            <plugin>
                <groupId>org.sonarsource.scanner.maven</groupId>
                <artifactId>sonar-maven-plugin</artifactId>
                <version>3.0.2</version>
            </plugin>
        </plugins>

    </build>

    <profiles>
        <profile>
            <id>jdk7</id>
            <activation>
                <jdk>[1.7,)</jdk>
            </activation>
            <!-- Disable doclint under JDK 8 -->
            <reporting>
                <plugins>
                    <plugin>
                        <artifactId>maven-javadoc-plugin</artifactId>
                        <version>2.10.4</version>
                        <configuration>
                            <additionalparam>-Xdoclint:none</additionalparam>
                        </configuration>
                    </plugin>
                </plugins>
            </reporting>
            <build>
                <plugins>
                    <plugin>
                        <artifactId>maven-javadoc-plugin</artifactId>
                        <version>2.10.4</version>
                        <configuration>
                            <additionalparam>-Xdoclint:none</additionalparam>
                        </configuration>
                    </plugin>
                </plugins>
            </build>
        </profile>
        <profile>
            <id>release-sign-artifacts</id>
            <activation>
                <property>
                    <name>performRelease</name>
                    <value>true</value>
                </property>
            </activation>

            <properties>
                <maven.javadoc.skip>false</maven.javadoc.skip>
            </properties>

            <build>
                <plugins>
                    <plugin>
                        <artifactId>maven-gpg-plugin</artifactId>
                        <version>1.6</version>
                        <executions>
                            <execution>
                                <id>sign-artifacts</id>
                                <phase>verify</phase>
                                <goals>
                                    <goal>sign</goal>
                                </goals>
                            </execution>
                        </executions>
                    </plugin>
                </plugins>
            </build>

            <distributionManagement>
                <snapshotRepository>
                    <id>sona</id>
                    <url>https://oss.sonatype.org/content/repositories/snapshots</url>
                </snapshotRepository>
                <repository>
                    <id>sona</id>
                    <url>https://oss.sonatype.org/service/local/staging/deploy/maven2</url>
                </repository>
            </distributionManagement>

        </profile>
        <profile>
            <id>it-test</id>
            <build>
                <plugins>
                    <plugin>
                        <artifactId>maven-failsafe-plugin</artifactId>
                        <version>2.19.1</version>
                        <configuration>
                            <argLine>@{failsafeArgLine}</argLine>
                            <argLine>-Dnacos.standalone=true</argLine>
                            <includes>
                                <include>**/*ITCase.java</include>
                            </includes>
                            <excludes>
                                <exclude>**/RestAPI_ITCase.java</exclude>
                            </excludes>
                        </configuration>
                        <executions>
                            <execution>
                                <goals>
                                    <goal>integration-test</goal>
                                    <goal>verify</goal>
                                </goals>
                            </execution>
                        </executions>
                    </plugin>
                </plugins>
            </build>
        </profile>
        <profile>
            <id>sonar-apache</id>
            <properties>
                <!-- URL of the ASF SonarQube server -->
                <sonar.host.url>https://builds.apache.org/analysis</sonar.host.url>
            </properties>
        </profile>
    </profiles>
    <!--<reporting>-->
        <!--<plugins>-->
            <!--<plugin>-->
                <!--<groupId>org.codehaus.mojo</groupId>-->
                <!--<artifactId>findbugs-maven-plugin</artifactId>-->
                <!--<version>3.0.1</version>-->
            <!--</plugin>-->
        <!--</plugins>-->
    <!--</reporting>-->

    <!-- 子模块管理 -->
    <modules>
        <module>config</module>
        <module>core</module>
        <module>naming</module>
        <module>test</module>
        <module>api</module>
        <module>client</module>
        <module>example</module>
        <module>common</module>
        <module>distribution</module>
        <module>console</module>
    </modules>

    <!-- 所有的子项目默认依赖 -->
    <dependencies>

        <dependency>
            <groupId>junit</groupId>
            <artifactId>junit</artifactId>
            <scope>test</scope>
        </dependency>

    </dependencies>

    <!-- 管理依赖版本号,子项目不会默认依赖 -->
    <dependencyManagement>
        <dependencies>
            <dependency>
                <!-- Import dependency management from Spring Boot -->
                <groupId>org.springframework.boot</groupId>
                <artifactId>spring-boot-dependencies</artifactId>
                <version>2.0.5.RELEASE</version>
                <type>pom</type>
                <scope>import</scope>
            </dependency>

            <!-- Internal libs -->
            <dependency>
                <groupId>${project.groupId}</groupId>
                <artifactId>nacos-config</artifactId>
                <version>${project.version}</version>
            </dependency>
            <dependency>
                <groupId>${project.groupId}</groupId>
                <artifactId>nacos-core</artifactId>
                <version>${project.version}</version>
            </dependency>
            <dependency>
                <groupId>${project.groupId}</groupId>
                <artifactId>nacos-naming</artifactId>
                <version>${project.version}</version>
            </dependency>
            <dependency>
                <groupId>${project.groupId}</groupId>
                <artifactId>nacos-api</artifactId>
                <version>${project.version}</version>
            </dependency>
            <dependency>
                <groupId>${project.groupId}</groupId>
                <artifactId>nacos-client</artifactId>
                <version>${project.version}</version>
            </dependency>
            <dependency>
                <groupId>${project.groupId}</groupId>
                <artifactId>nacos-test</artifactId>
                <version>${project.version}</version>
            </dependency>
            <dependency>
                <groupId>${project.groupId}</groupId>
                <artifactId>nacos-common</artifactId>
                <version>${project.version}</version>
            </dependency>
            <dependency>
                <groupId>${project.groupId}</groupId>
                <artifactId>nacos-console</artifactId>
                <version>${project.version}</version>
            </dependency>
            <dependency>
                <groupId>${project.groupId}</groupId>
                <artifactId>nacos-distribution</artifactId>
                <version>${project.version}</version>
            </dependency>
            <dependency>
                <groupId>${project.groupId}</groupId>
                <artifactId>nacos-example</artifactId>
                <version>${project.version}</version>
            </dependency>

            <!-- Alibaba libs-->
            <dependency>
                <groupId>com.alibaba</groupId>
                <artifactId>fastjson</artifactId>
                <version>1.2.47</version>
            </dependency>

            <!-- javax libs-->
            <dependency>
                <groupId>javax.ws.rs</groupId>
                <artifactId>javax.ws.rs</artifactId>
                <version>2.1</version>
            </dependency>

            <dependency>
                <groupId>javax.servlet</groupId>
                <artifactId>servlet-api</artifactId>
                <version>3.0</version>
                <scope>provided</scope>
            </dependency>

            <!-- Apache commons -->
            <dependency>
                <groupId>org.apache.commons</groupId>
                <artifactId>commons-lang3</artifactId>
                <version>3.4</version>
            </dependency>

            <dependency>
                <groupId>commons-io</groupId>
                <artifactId>commons-io</artifactId>
                <version>2.2</version>
            </dependency>

            <dependency>
                <groupId>commons-collections</groupId>
                <artifactId>commons-collections</artifactId>
                <version>3.2.2</version>
            </dependency>

            <dependency>
                <groupId>commons-logging</groupId>
                <artifactId>commons-logging</artifactId>
                <version>1.2</version>
            </dependency>

            <dependency>
                <groupId>commons-dbcp</groupId>
                <artifactId>commons-dbcp</artifactId>
                <version>1.4</version>
            </dependency>

            <dependency>
                <groupId>commons-cli</groupId>
                <artifactId>commons-cli</artifactId>
                <version>1.2</version>
            </dependency>

            <!-- Logging libs -->
            <dependency>
                <groupId>org.slf4j</groupId>
                <artifactId>slf4j-api</artifactId>
                <version>1.7.7</version>
            </dependency>

            <dependency>
                <groupId>ch.qos.logback</groupId>
                <artifactId>logback-classic</artifactId>
                <version>1.2.3</version>
            </dependency>

            <dependency>
                <groupId>ch.qos.logback</groupId>
                <artifactId>logback-core</artifactId>
                <version>1.2.3</version>
            </dependency>

            <dependency>
                <groupId>org.apache.logging.log4j</groupId>
                <artifactId>log4j-core</artifactId>
                <version>2.10.0</version>
            </dependency>

            <dependency>
                <groupId>org.apache.logging.log4j</groupId>
                <artifactId>log4j-slf4j-impl</artifactId>
                <version>2.10.0</version>
            </dependency>

            <!-- HTTP client libs -->
            <dependency>
                <groupId>org.apache.httpcomponents</groupId>
                <artifactId>httpcore</artifactId>
                <version>4.4.1</version>
            </dependency>

            <dependency>
                <groupId>org.apache.httpcomponents</groupId>
                <artifactId>httpclient</artifactId>
                <version>4.5</version>
                <exclusions>
                    <exclusion>
                        <artifactId>commons-logging</artifactId>
                        <groupId>commons-logging</groupId>
                    </exclusion>
                </exclusions>
            </dependency>

            <dependency>
                <groupId>org.apache.httpcomponents</groupId>
                <artifactId>httpasyncclient</artifactId>
                <version>4.1.3</version>
            </dependency>

            <dependency>
                <groupId>com.ning</groupId>
                <artifactId>async-http-client</artifactId>
                <version>1.7.17</version>
            </dependency>

            <!-- JDBC libs -->
            <dependency>
                <groupId>mysql</groupId>
                <artifactId>mysql-connector-java</artifactId>
                <version>5.1.34</version>
            </dependency>

            <dependency>
                <groupId>org.apache.derby</groupId>
                <artifactId>derby</artifactId>
                <version>10.10.1.1</version>
            </dependency>

            <!-- Third-party libs -->
            <dependency>
                <groupId>cglib</groupId>
                <artifactId>cglib-nodep</artifactId>
                <version>2.1</version>
            </dependency>

            <dependency>
                <groupId>net.jcip</groupId>
                <artifactId>jcip-annotations</artifactId>
                <version>1.0</version>
            </dependency>

            <dependency>
                <groupId>org.codehaus.jackson</groupId>
                <artifactId>jackson-mapper-lgpl</artifactId>
                <version>1.9.6</version>
            </dependency>

            <dependency>
                <groupId>org.codehaus.jackson</groupId>
                <artifactId>jackson-core-asl</artifactId>
                <version>1.9.10</version>
            </dependency>

            <dependency>
                <groupId>com.github.spotbugs</groupId>
                <artifactId>spotbugs-annotations</artifactId>
                <version>3.1.3</version>
            </dependency>

            <dependency>
                <groupId>io.netty</groupId>
                <artifactId>netty-all</artifactId>
                <version>4.0.42.Final</version>
            </dependency>

            <dependency>
                <groupId>org.apache.mina</groupId>
                <artifactId>mina-core</artifactId>
                <version>2.0.0-RC1</version>
            </dependency>

            <dependency>
                <groupId>com.google.guava</groupId>
                <artifactId>guava</artifactId>
                <version>19.0</version>
            </dependency>

            <dependency>
                <groupId>org.javatuples</groupId>
                <artifactId>javatuples</artifactId>
                <version>1.2</version>
            </dependency>

        </dependencies>
    </dependencyManagement>
</project>
<|MERGE_RESOLUTION|>--- conflicted
+++ resolved
@@ -21,11 +21,7 @@
     <inceptionYear>2018</inceptionYear>
     <groupId>com.alibaba.nacos</groupId>
     <artifactId>nacos-all</artifactId>
-<<<<<<< HEAD
-    <version>0.4.0-raft-SNAPSHOT</version>
-=======
     <version>0.3.0</version>
->>>>>>> ebb5cddd
     <packaging>pom</packaging>
 
     <name>Alibaba NACOS ${project.version}</name>
@@ -40,11 +36,7 @@
         <url>git@github.com:alibaba/nacos.git</url>
         <connection>scm:git@github.com:alibaba/nacos.git</connection>
         <developerConnection>scm:git@github.com:alibaba/nacos.git</developerConnection>
-<<<<<<< HEAD
-        <tag>nacos-all-0.4.0-raft-SNAPSHOT</tag>
-=======
         <tag>nacos-all-0.3.0</tag>
->>>>>>> ebb5cddd
     </scm>
 
     <mailingLists>
@@ -192,40 +184,40 @@
                     </execution>
                 </executions>
             </plugin>
-            <!--<plugin>-->
-                <!--<groupId>org.apache.maven.plugins</groupId>-->
-                <!--<artifactId>maven-pmd-plugin</artifactId>-->
-                <!--<version>3.8</version>-->
-                <!--<configuration>-->
-                    <!--<rulesets>-->
-                        <!--<ruleset>rulesets/java/ali-comment.xml</ruleset>-->
-                        <!--<ruleset>rulesets/java/ali-concurrent.xml</ruleset>-->
-                        <!--<ruleset>rulesets/java/ali-constant.xml</ruleset>-->
-                        <!--<ruleset>rulesets/java/ali-exception.xml</ruleset>-->
-                        <!--<ruleset>rulesets/java/ali-flowcontrol.xml</ruleset>-->
-                        <!--<ruleset>rulesets/java/ali-naming.xml</ruleset>-->
-                        <!--<ruleset>rulesets/java/ali-oop.xml</ruleset>-->
-                        <!--<ruleset>rulesets/java/ali-orm.xml</ruleset>-->
-                        <!--<ruleset>rulesets/java/ali-other.xml</ruleset>-->
-                        <!--<ruleset>rulesets/java/ali-set.xml</ruleset>-->
-                    <!--</rulesets>-->
-                    <!--<printFailingErrors>true</printFailingErrors>-->
-                <!--</configuration>-->
-                <!--<executions>-->
-                    <!--<execution>-->
-                        <!--<goals>-->
-                            <!--<goal>check</goal>-->
-                        <!--</goals>-->
-                    <!--</execution>-->
-                <!--</executions>-->
-                <!--<dependencies>-->
-                    <!--<dependency>-->
-                        <!--<groupId>com.alibaba.p3c</groupId>-->
-                        <!--<artifactId>p3c-pmd</artifactId>-->
-                        <!--<version>1.3.0</version>-->
-                    <!--</dependency>-->
-                <!--</dependencies>-->
-            <!--</plugin>-->
+            <plugin>
+                <groupId>org.apache.maven.plugins</groupId>
+                <artifactId>maven-pmd-plugin</artifactId>
+                <version>3.8</version>
+                <configuration>
+                    <rulesets>
+                        <ruleset>rulesets/java/ali-comment.xml</ruleset>
+                        <ruleset>rulesets/java/ali-concurrent.xml</ruleset>
+                        <ruleset>rulesets/java/ali-constant.xml</ruleset>
+                        <ruleset>rulesets/java/ali-exception.xml</ruleset>
+                        <ruleset>rulesets/java/ali-flowcontrol.xml</ruleset>
+                        <ruleset>rulesets/java/ali-naming.xml</ruleset>
+                        <ruleset>rulesets/java/ali-oop.xml</ruleset>
+                        <ruleset>rulesets/java/ali-orm.xml</ruleset>
+                        <ruleset>rulesets/java/ali-other.xml</ruleset>
+                        <ruleset>rulesets/java/ali-set.xml</ruleset>
+                    </rulesets>
+                    <printFailingErrors>true</printFailingErrors>
+                </configuration>
+                <executions>
+                    <execution>
+                        <goals>
+                            <goal>check</goal>
+                        </goals>
+                    </execution>
+                </executions>
+                <dependencies>
+                    <dependency>
+                        <groupId>com.alibaba.p3c</groupId>
+                        <artifactId>p3c-pmd</artifactId>
+                        <version>1.3.0</version>
+                    </dependency>
+                </dependencies>
+            </plugin>
             <plugin>
                 <groupId>org.apache.rat</groupId>
                 <artifactId>apache-rat-plugin</artifactId>
@@ -441,15 +433,15 @@
             </properties>
         </profile>
     </profiles>
-    <!--<reporting>-->
-        <!--<plugins>-->
-            <!--<plugin>-->
-                <!--<groupId>org.codehaus.mojo</groupId>-->
-                <!--<artifactId>findbugs-maven-plugin</artifactId>-->
-                <!--<version>3.0.1</version>-->
-            <!--</plugin>-->
-        <!--</plugins>-->
-    <!--</reporting>-->
+    <reporting>
+        <plugins>
+            <plugin>
+                <groupId>org.codehaus.mojo</groupId>
+                <artifactId>findbugs-maven-plugin</artifactId>
+                <version>3.0.1</version>
+            </plugin>
+        </plugins>
+    </reporting>
 
     <!-- 子模块管理 -->
     <modules>
